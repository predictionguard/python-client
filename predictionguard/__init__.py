--- conflicted
+++ resolved
@@ -1,8 +1,4 @@
 """Create controlled and compliant AI systems with PredictionGuard."""
 from .client import Client, Completion, Chat, Translate, Factuality, Toxicity, PII, Injection
 
-<<<<<<< HEAD
-__version__ = "2.0.0"
-=======
-__version__ = "1.9.1"
->>>>>>> 976de57f
+__version__ = "2.0.0"