"""Create controlled and compliant AI systems with PredictionGuard."""
from .client import PredictionGuard

<<<<<<< HEAD
__version__ = "1.9.8.6"
=======

__version__ = "2.0.0"
>>>>>>> ed6b3f54
<|MERGE_RESOLUTION|>--- conflicted
+++ resolved
@@ -1,9 +1,4 @@
 """Create controlled and compliant AI systems with PredictionGuard."""
 from .client import PredictionGuard
 
-<<<<<<< HEAD
-__version__ = "1.9.8.6"
-=======
-
-__version__ = "2.0.0"
->>>>>>> ed6b3f54
+__version__ = "2.0.0"