--- conflicted
+++ resolved
@@ -13,8 +13,7 @@
     url = os.environ.get("PREDICTIONGUARD_URL")
     
 
-# The main Prediction Guard client class.
-class Client:
+class Client():
     def __init__(self, token: str = None) -> None:
         """
         Initialize the client.
@@ -94,537 +93,534 @@
     def get_token(self) -> str:
         return self.token
 
-
-class Completions():
-    """
-    OpenAI-compatible completion API
-    """
-
-    @classmethod
-    def _connect(self) -> None:
+# The main Prediction Guard client class.
+class PredictionGuard():
+
+
+    class completions():
         """
-        Initialize a Prediction Guard client to check access.
+        OpenAI-compatible completion API
         """
 
-        client = Client()
-        self.token = client.get_token()
-
-    @classmethod
-    def create(self, model: str, prompt: Union[str, List[str]],
-                                input: Optional[Dict[str, Any]] = None,
-                                output: Optional[Dict[str, Any]] = None,
-                                max_tokens: Optional[int] = 100,
-                                temperature: Optional[float] = 0.75,
-                                top_p: Optional[float] = 1.0
-                                ) -> Dict[str, Any]:
-        """
-        Creates a completion request for the Prediction Guard /completions API.
-
-        :param model: The ID(s) of the model to use.
-        :param prompt: The prompt(s) to generate completions for.
-        :param input: A dictionary containing the PII and injection arguments.
-        :param output: A dictionary containing the consistency, factuality, and toxicity arguments.
-        :param max_tokens: The maximum number of tokens to generate in the completion(s).
-        :param temperature: The sampling temperature to use.
-        :param top_p: The nucleus sampling probability to use.
-        :return: A dictionary containing the completion response.
-        """
-
-        # Make sure we can connect to prediction guard.
-        self._connect()
-
-        # Create a list of tuples, each containing all the parameters for 
-        # a call to _generate_completion
-        args = (model, prompt, input, output, max_tokens, temperature, top_p)
-
-        # Run _generate_completion
-        choices = self._generate_completion(*args)
-        return choices
+        @classmethod
+        def _connect(self) -> None:
+            """
+            Initialize a Prediction Guard client to check access.
+            """
+            client = Client()
+            self.token = client.get_token()
+
+        @classmethod
+        def create(self, model: str, prompt: Union[str, List[str]],
+                                    input: Optional[Dict[str, Any]] = None,
+                                    output: Optional[Dict[str, Any]] = None,
+                                    max_tokens: Optional[int] = 100,
+                                    temperature: Optional[float] = 0.75,
+                                    top_p: Optional[float] = 1.0
+                                    ) -> Dict[str, Any]:
+            """
+            Creates a completion request for the Prediction Guard /completions API.
+
+            :param model: The ID(s) of the model to use.
+            :param prompt: The prompt(s) to generate completions for.
+            :param input: A dictionary containing the PII and injection arguments.
+            :param output: A dictionary containing the consistency, factuality, and toxicity arguments.
+            :param max_tokens: The maximum number of tokens to generate in the completion(s).
+            :param temperature: The sampling temperature to use.
+            :param top_p: The nucleus sampling probability to use.
+            :return: A dictionary containing the completion response.
+            """
+
+            # Make sure we can connect to prediction guard.
+            self._connect()
+
+            # Create a list of tuples, each containing all the parameters for 
+            # a call to _generate_completion
+            args = (model, prompt, input, output, max_tokens, temperature, top_p)
+
+            # Run _generate_completion
+            choices = self._generate_completion(*args)
+            return choices
+        
+        @classmethod
+        def _generate_completion(self, model, prompt, input, output, max_tokens, temperature, top_p):
+            """
+            Function to generate a single completion. 
+            """
+
+            # Make a prediction using the proxy.
+            headers = {
+                "Authorization": "Bearer " + self.token
+                }
+            if isinstance(model, list):
+                model_join = ",".join(model)
+            else:
+                model_join = model
+            if "openai" in model_join.lower():
+                if os.environ.get("OPENAI_API_KEY") != "":
+                    headers["OpenAI-ApiKey"] = os.environ.get("OPENAI_API_KEY")
+                else:
+                    raise ValueError("OpenAI API key not set. Please set the environment variable OPENAI_API_KEY.")
+            payload_dict = {
+                "model": model,
+                "prompt": prompt,
+                "max_tokens": max_tokens,
+                "temperature": temperature,
+                "top_p": top_p
+            }
+            if input:
+                payload_dict["input"] = input
+            if output:
+                payload_dict["output"] = output
+            payload = json.dumps(payload_dict)
+            response = requests.request(
+                "POST", url + "/completions", headers=headers, data=payload
+            )
+
+            # If the request was successful, print the proxies.
+            if response.status_code == 200:
+                ret = response.json()
+                return ret
+            else:
+                # Check if there is a json body in the response. Read that in,
+                # print out the error field in the json body, and raise an exception.
+                err = ""
+                try:
+                    err = response.json()["error"]
+                except:
+                    pass
+                raise ValueError("Could not make prediction. " + err)
+
+        @classmethod
+        def list_models(self) -> List[str]:
+
+            # Make sure we can connect to prediction guard.
+            self._connect()
+
+            # Get the list of current models.
+            headers = {"Authorization": "Bearer " + self.token}
     
-    @classmethod
-    def _generate_completion(self, model, prompt, input, output, max_tokens, temperature, top_p):
-        """
-        Function to generate a single completion. 
-        """
-
-        # Make a prediction using the proxy.
-        headers = {
-            "Authorization": "Bearer " + self.token
+            response = requests.request("GET", url + "/completions", headers=headers)
+
+            return list(response.json())
+        
+    
+    class chat():
+        class completions():
+            """
+            Chat API
+            """
+
+            @classmethod
+            def _connect(self) -> None:
+                """
+                Initialize a Prediction Guard client to check access
+                """
+                client = Client()
+                self.token = client.get_token()
+
+            @classmethod
+            def create(
+                self, 
+                model: str,
+                messages: List[Dict[str, str]],
+                input: Optional[Dict[str, Any]] = None,
+                output: Optional[Dict[str, Any]] = None,
+                max_tokens: Optional[int] = 100,
+                temperature: Optional[float] = 0.75,
+                top_p: Optional[float] = 1.0
+                ) -> Dict[str, Any]:
+                """
+                Creates a chat request for the Prediction Guard /chat API.
+
+                :param model: The ID(s) of the model to use.
+                :param messages: The content of the call, an array of dictionaries containing a role and content.
+                :param input: A dictionary containing the PII and injection arguments.
+                :param output: A dictionary containing the consistency, factuality, and toxicity arguments.
+                :param max_tokens: The maximum amount of tokens the model should return.
+                :param temperature: The consistency of the model responses to the same prompt. The higher the more consistent.
+                :param top_p: The sampling for the model to use.
+                :return: A dictionary containing the chat response.
+                """
+
+                # Make sure we can connect to prediction guard.
+                self._connect()
+
+                # Create a list of tuples, each containing all the parameters for 
+                # a call to _generate_chat
+                args = (model, messages, input, output, max_tokens, temperature, top_p)
+
+                # Run _generate_chat
+                choices = self._generate_chat(*args)
+                return choices
+
+            @classmethod
+            def _generate_chat(self, model, messages, input, output, max_tokens, temperature, top_p):
+                """
+                Function to generate a single chat response.
+                """
+                
+                headers = {
+                    "Authorization": "Bearer " + self.token
+                    }
+
+                payload_dict = {
+                    "model": model,
+                    "messages": messages,
+                    "max_tokens": max_tokens,
+                    "temperature": temperature,
+                    "top_p": top_p
+                }
+                
+                if input:
+                    payload_dict["input"] = input
+                if output:
+                    payload_dict["output"] = output
+
+                payload = json.dumps(payload_dict)
+                response = requests.request(
+                    "POST", url + "/chat/completions", headers=headers, data=payload
+                )
+
+                # If the request was successful, print the proxies.
+                if response.status_code == 200:
+                    ret = response.json()
+                    return ret
+                else:
+                    # Check if there is a json body in the response. Read that in,
+                    # print out the error field in the json body, and raise an exception.
+                    err = ""
+                    try:
+                        err = response.json()["error"]
+                    except:
+                        pass
+                    raise ValueError("Could not make prediction. " + err)
+                            
+            @classmethod
+            def list_models(self) -> List[str]:
+                # Commented out parts are there for easier fix when
+                # functionality for this call on chat endpoint added
+                model_list = [
+                    "deepseek-coder-6.7b-instruct", 
+                    "Neural-Chat-7B", 
+                    "Nous-Hermes-2-SOLAR_10.7B", 
+                    "Yi-34B-Chat"
+                    ]
+
+                # Make sure we can connect to prediction guard.
+                # self._connect()
+
+                # Get the list of current models.
+                # headers = {
+                #         "x-api-key": self.token
+                #         }
+        
+                # response = requests.request("GET", url + "/chat", headers=headers)
+
+                # return list(response.json())
+                return model_list
+        
+
+    class translate():
+    
+        @classmethod
+        def _connect(self) -> None:
+            """
+            Initialize a Prediction Guard client to check access.
+            """
+            client = Client()
+            self.token = client.get_token()
+
+        @classmethod
+        def create(
+            self,
+            text: str,
+            source_lang: str,
+            target_lang: str
+            ) -> Dict[str, Any]:
+
+            """
+            Creates a translate request to the Prediction Guard /translate API.
+
+            :param text: The text to be translated.
+            :param source_lang: The language the text is currently in.
+            :param target_lang: The language the text will be translated to.
+            :result: A dictionary containing the translate response.
+            """
+
+            # Make sure we can connect to prediction guard.
+            self._connect()
+
+            # Create a list of tuples, each containing all the parameters for 
+            # a call to _generate_translation
+            args = (text, source_lang, target_lang)
+
+            # Run _generate_translation
+            choices = self._generate_translation(*args)
+            return choices
+
+        @classmethod
+        def _generate_translation(self, text, source_lang, target_lang):
+            """
+            Function to generate a translation response.
+            """
+
+            headers = {"Authorization": "Bearer " + self.token}
+
+            payload_dict = {
+                "text": text,
+                "source_lang": source_lang,
+                "target_lang": target_lang
             }
-        if isinstance(model, list):
-            model_join = ",".join(model)
-        else:
-            model_join = model
-        if "openai" in model_join.lower():
-            if os.environ.get("OPENAI_API_KEY") != "":
-                headers["OpenAI-ApiKey"] = os.environ.get("OPENAI_API_KEY")
+            payload = json.dumps(payload_dict)
+            response = requests.request(
+                "POST", url + "/translate", headers=headers, data=payload
+            )
+
+            # If the request was successful, print the proxies.
+            if response.status_code == 200:
+                ret = response.json()
+                return ret
             else:
-                raise ValueError("OpenAI API key not set. Please set the environment variable OPENAI_API_KEY.")
-        payload_dict = {
-            "model": model,
-            "prompt": prompt,
-            "max_tokens": max_tokens,
-            "temperature": temperature,
-            "top_p": top_p
-        }
-        if input:
-            payload_dict["input"] = input
-        if output:
-            payload_dict["output"] = output
-        payload = json.dumps(payload_dict)
-        response = requests.request(
-            "POST", url + "/completions", headers=headers, data=payload
-        )
-
-        payload = json.dumps(payload_dict)
-        
-        # If the request was successful, print the proxies.
-        if response.status_code == 200:
-            ret = response.json()
-            return ret
-        else:
-            # Check if there is a json body in the response. Read that in,
-            # print out the error field in the json body, and raise an exception.
-            err = ""
-            try:
-                err = response.json()["error"]
-            except:
-                pass
-            raise ValueError("Could not make prediction. " + err)
-
-    @classmethod
-    def list_models(self) -> List[str]:
-
-        # Make sure we can connect to prediction guard.
-        self._connect()
-
-        # Get the list of current models.
-        headers = {"Authorization": "Bearer " + self.token}
- 
-        response = requests.request("GET", url + "/completions", headers=headers)
-
-        return list(response.json())
-    
-
-class Chat():
-    """
-    Chat API
-    """
-
-    @classmethod
-    def _connect(self) -> None:
-        """
-        Initialize a Prediction Guard client to check access
-        """
-        client = Client()
-        self.token = client.get_token()
-
-    @classmethod
-    def create(
-        self, 
-        model: str,
-        messages: List[Dict[str, str]],
-        input: Optional[Dict[str, Any]] = None,
-        output: Optional[Dict[str, Any]] = None,
-        max_tokens: Optional[int] = 100,
-        temperature: Optional[float] = 0.75,
-        top_p: Optional[float] = 1.0
-        ) -> Dict[str, Any]:
-        """
-        Creates a chat request for the Prediction Guard /chat API.
-
-        :param model: The ID(s) of the model to use.
-        :param messages: The content of the call, an array of dictionaries containing a role and content.
-        :param input: A dictionary containing the PII and injection arguments.
-        :param output: A dictionary containing the consistency, factuality, and toxicity arguments.
-        :param max_tokens: The maximum amount of tokens the model should return.
-        :param temperature: The consistency of the model responses to the same prompt. The higher the more consistent.
-        :param top_p: The sampling for the model to use.
-        :return: A dictionary containing the chat response.
-        """
-
-        # Make sure we can connect to prediction guard.
-        self._connect()
-
-        # Create a list of tuples, each containing all the parameters for 
-        # a call to _generate_chat
-        args = (model, messages, input, output, max_tokens, temperature, top_p)
-
-        # Run _generate_chat
-        choices = self._generate_chat(*args)
-        return choices
-
-    @classmethod
-    def _generate_chat(self, model, messages, input, output, max_tokens, temperature, top_p):
-        """
-        Function to generate a single chat response.
-        """
-        
-        headers = {
-            "Authorization": "Bearer " + self.token
+                # Check if there is a json body in the response. Read that in,
+                # print out the error field in the json body, and raise an exception.
+                err = ""
+                try:
+                    err = response.json()["error"]
+                except:
+                    pass
+                raise ValueError("Could not make translation. " + err)
+            
+
+    class factuality():
+
+        @classmethod
+        def _connect(self) -> None:
+            """
+            Initialize a Prediction Guard client to check access.
+            """
+            client = Client()
+            self.token = client.get_token()
+
+        @classmethod
+        def check(self, reference: str,
+                        text: str) -> Dict[str, Any]:
+            """
+            Creates a factuality checking request for the Prediction Guard /factuality API.
+
+            :param reference: The reference text used to check for factual consistency.
+            :param text: The text to check for factual consistency.
+            """
+
+            # Make sure we can connect to prediction guard.
+            self._connect()
+
+            # Run _generate_score
+            choices = self._generate_score(reference, text)
+            return choices
+        
+        @classmethod
+        def _generate_score(self, reference, text):
+            """
+            Function to generate a single factuality score. 
+            """
+
+            # Make a prediction using the proxy.
+            headers = {"Authorization": "Bearer " + self.token}
+
+            payload_dict = {
+                "reference": reference,
+                "text": text
             }
-
-        payload_dict = {
-            "model": model,
-            "messages": messages,
-            "max_tokens": max_tokens,
-            "temperature": temperature,
-            "top_p": top_p
-        }
-        
-        if input:
-            payload_dict["input"] = input
-        if output:
-            payload_dict["output"] = output
-
-        payload = json.dumps(payload_dict)
-        response = requests.request(
-            "POST", url + "/chat/completions", headers=headers, data=payload
-        )
-
-        # If the request was successful, print the proxies.
-        if response.status_code == 200:
-            ret = response.json()
-            return ret
-        else:
-            # Check if there is a json body in the response. Read that in,
-            # print out the error field in the json body, and raise an exception.
-            err = ""
-            try:
-                err = response.json()["error"]
-            except:
-                pass
-            raise ValueError("Could not make prediction. " + err)
-                    
-    @classmethod
-    def list_models(self) -> List[str]:
-        # Commented out parts are there for easier fix when
-        # functionality for this call on chat endpoint added
-<<<<<<< HEAD
-        model_list = [
-            "deepseek-coder-6.7b-instruct", 
-            "Neural-Chat-7B", 
-            "Nous-Hermes-2-SOLAR_10.7B", 
-            "Yi-34B-Chat"
-            ]
-=======
-        model_list = ["deepseek-coder-6.7b-instruct", "Neural-Chat-7B", "Hermes-2-Pro-Mistral-7B", "Yi-34B-Chat"]
->>>>>>> e54779f6
-
-        # Make sure we can connect to prediction guard.
-        # self._connect()
-
-        # Get the list of current models.
-        # headers = {
-        #         "x-api-key": self.token
-        #         }
- 
-        # response = requests.request("GET", url + "/chat", headers=headers)
-
-        # return list(response.json())
-        return model_list 
-
-
-class Translate():
-    
-    @classmethod
-    def _connect(self) -> None:
-        """
-        Initialize a Prediction Guard client to check access.
-        """
-        client = Client()
-        self.token = client.get_token()
-
-    @classmethod
-    def create(
-        self,
-        text: str,
-        source_lang: str,
-        target_lang: str
-        ) -> Dict[str, Any]:
-
-        """
-        Creates a translate request to the Prediction Guard /translate API.
-
-        :param text: The text to be translated.
-        :param source_lang: The language the text is currently in.
-        :param target_lang: The language the text will be translated to.
-        :result: A dictionary containing the translate response.
-        """
-
-        # Make sure we can connect to prediction guard.
-        self._connect()
-
-        # Create a list of tuples, each containing all the parameters for 
-        # a call to _generate_translation
-        args = (text, source_lang, target_lang)
-
-        # Run _generate_translation
-        choices = self._generate_translation(*args)
-        return choices
-
-    @classmethod
-    def _generate_translation(self, text, source_lang, target_lang):
-        """
-        Function to generate a translation response.
-        """
-
-        headers = {"Authorization": "Bearer " + self.token}
-
-        payload_dict = {
-            "text": text,
-            "source_lang": source_lang,
-            "target_lang": target_lang
-        }
-        payload = json.dumps(payload_dict)
-        response = requests.request(
-            "POST", url + "/translate", headers=headers, data=payload
-        )
-
-        # If the request was successful, print the proxies.
-        if response.status_code == 200:
-            ret = response.json()
-            return ret
-        else:
-            # Check if there is a json body in the response. Read that in,
-            # print out the error field in the json body, and raise an exception.
-            err = ""
-            try:
-                err = response.json()["error"]
-            except:
-                pass
-            raise ValueError("Could not make translation. " + err)
-
-
-class Factuality():
-
-    @classmethod
-    def _connect(self) -> None:
-        """
-        Initialize a Prediction Guard client to check access.
-        """
-        client = Client()
-        self.token = client.get_token()
-
-    @classmethod
-    def check(self, reference: str,
-                    text: str) -> Dict[str, Any]:
-        """
-        Creates a factuality checking request for the Prediction Guard /factuality API.
-
-        :param reference: The reference text used to check for factual consistency.
-        :param text: The text to check for factual consistency.
-        """
-
-        # Make sure we can connect to prediction guard.
-        self._connect()
-
-        # Run _generate_score
-        choices = self._generate_score(reference, text)
-        return choices
-    
-    @classmethod
-    def _generate_score(self, reference, text):
-        """
-        Function to generate a single factuality score. 
-        """
-
-        # Make a prediction using the proxy.
-        headers = {"Authorization": "Bearer " + self.token}
-
-        payload_dict = {
-            "reference": reference,
-            "text": text
-        }
-        payload = json.dumps(payload_dict)
-        response = requests.request(
-            "POST", url + "/factuality", headers=headers, data=payload
-        )
-
-        # If the request was successful, print the proxies.
-        if response.status_code == 200:
-            ret = response.json()
-            return ret
-        else:
-            # Check if there is a json body in the response. Read that in,
-            # print out the error field in the json body, and raise an exception.
-            err = ""
-            try:
-                err = response.json()["error"]
-            except:
-                pass
-            raise ValueError("Could not check factuality. " + err)
-        
-
-class Toxicity():
-
-    @classmethod
-    def _connect(self) -> None:
-        """
-        Initialize a Prediction Guard client to check access.
-        """
-        client = Client()
-        self.token = client.get_token()
-
-    @classmethod
-    def check(self, text: str) -> Dict[str, Any]:
-        """
-        Creates a toxicity checking request for the Prediction Guard /toxicity API.
-
-        :param text: The text to check for toxicity.
-        """
-
-        # Make sure we can connect to prediction guard.
-        self._connect()
-
-        # Run _generate_score
-        choices = self._generate_score(text)
-        return choices
-    
-    @classmethod
-    def _generate_score(self, text):
-        """
-        Function to generate a single toxicity score. 
-        """
-
-        # Make a prediction using the proxy.
-        headers = {"Authorization": "Bearer " + self.token}
-
-        payload_dict = {"text": text}
-        payload = json.dumps(payload_dict)
-        response = requests.request(
-            "POST", url + "/toxicity", headers=headers, data=payload
-        )
-
-        # If the request was successful, print the proxies.
-        if response.status_code == 200:
-            ret = response.json()
-            return ret
-        else:
-            # Check if there is a json body in the response. Read that in,
-            # print out the error field in the json body, and raise an exception.
-            err = ""
-            try:
-                err = response.json()["error"]
-            except:
-                pass
-            raise ValueError("Could not check toxicity. " + err)
-        
-
-class PII():
-    
-    @classmethod
-    def _connect(self) -> None:
-        """
-        Initialize a Prediction Guard client to check access.
-        """
-        client = Client()
-        self.token = client.get_token()
-
-    @classmethod
-    def check(self, prompt: str, replace: bool, replace_method: Optional[str] = "random") -> Dict[str, Any]:
-        """
-        Creates a PII checking request for the Prediction Guard /PII API.
-
-        :param text: The text to check for PII.
-        :param replace: Whether to replace PII if it is present.
-        :param replace_method: Method to replace PII if it is present.
-        """
-
-        # Make sure we can connect to prediction guard.
-        self._connect()
-
-        # Run _check_pii
-        choices = self._check_pii(prompt, replace, replace_method)
-        return choices
-
-    @classmethod
-    def _check_pii(self, prompt, replace, replace_method):
-        """
-        Function to check for PII.
-        """
-
-        headers = {"Authorization": "Bearer " + self.token}
-
-        payload_dict = {
-            "prompt": prompt,
-            "replace": replace,
-            "replace_method": replace_method
+            payload = json.dumps(payload_dict)
+            response = requests.request(
+                "POST", url + "/factuality", headers=headers, data=payload
+            )
+
+            # If the request was successful, print the proxies.
+            if response.status_code == 200:
+                ret = response.json()
+                return ret
+            else:
+                # Check if there is a json body in the response. Read that in,
+                # print out the error field in the json body, and raise an exception.
+                err = ""
+                try:
+                    err = response.json()["error"]
+                except:
+                    pass
+                raise ValueError("Could not check factuality. " + err)
+            
+
+    class toxicity():
+
+        @classmethod
+        def _connect(self) -> None:
+            """
+            Initialize a Prediction Guard client to check access.
+            """
+            client = Client()
+            self.token = client.get_token()
+
+        @classmethod
+        def check(self, text: str) -> Dict[str, Any]:
+            """
+            Creates a toxicity checking request for the Prediction Guard /toxicity API.
+
+            :param text: The text to check for toxicity.
+            """
+
+            # Make sure we can connect to prediction guard.
+            self._connect()
+
+            # Run _generate_score
+            choices = self._generate_score(text)
+            return choices
+        
+        @classmethod
+        def _generate_score(self, text):
+            """
+            Function to generate a single toxicity score. 
+            """
+
+            # Make a prediction using the proxy.
+            headers = {"Authorization": "Bearer " + self.token}
+
+            payload_dict = {"text": text}
+            payload = json.dumps(payload_dict)
+            response = requests.request(
+                "POST", url + "/toxicity", headers=headers, data=payload
+            )
+
+            # If the request was successful, print the proxies.
+            if response.status_code == 200:
+                ret = response.json()
+                return ret
+            else:
+                # Check if there is a json body in the response. Read that in,
+                # print out the error field in the json body, and raise an exception.
+                err = ""
+                try:
+                    err = response.json()["error"]
+                except:
+                    pass
+                raise ValueError("Could not check toxicity. " + err)
+                
+
+    class pii():
+        
+        @classmethod
+        def _connect(self) -> None:
+            """
+            Initialize a Prediction Guard client to check access.
+            """
+            client = Client()
+            self.token = client.get_token()
+
+        @classmethod
+        def check(self, prompt: str, replace: bool, replace_method: Optional[str] = "random") -> Dict[str, Any]:
+            """
+            Creates a PII checking request for the Prediction Guard /PII API.
+
+            :param text: The text to check for PII.
+            :param replace: Whether to replace PII if it is present.
+            :param replace_method: Method to replace PII if it is present.
+            """
+
+            # Make sure we can connect to prediction guard.
+            self._connect()
+
+            # Run _check_pii
+            choices = self._check_pii(prompt, replace, replace_method)
+            return choices
+
+        @classmethod
+        def _check_pii(self, prompt, replace, replace_method):
+            """
+            Function to check for PII.
+            """
+
+            headers = {"Authorization": "Bearer " + self.token}
+
+            payload_dict = {
+                "prompt": prompt,
+                "replace": replace,
+                "replace_method": replace_method
+                }
+
+            payload = json.dumps(payload_dict)
+            response = requests.request(
+                "POST", url + "/PII", headers=headers, data=payload
+            )
+
+            if response.status_code == 200:
+                ret = response.json()
+                return ret
+            else:
+                # Check if there is a json body in the response. Read that in,
+                # print out the error field in the json body, and raise an exception.
+                err = ""
+                try:
+                    err = response.json()["error"]
+                except:
+                    pass
+                raise ValueError("Could not check PII. " + err)
+            
+
+    class injection():
+
+        @classmethod
+        def _connect(self) -> None:
+            """
+            Initialize a Prediction Guard client to check access.
+            """
+            client = Client()
+            self.token = client.get_token()
+
+        @classmethod
+        def check(self, prompt: str, detect: bool) -> Dict[str, Any]:
+            """
+            Creates a prompt injection check request in the Prediction Guard /injection API.
+
+            :param prompt: Prompt to test for injection.
+            :param detect: Whether to detect the prompt for injections.
+            """
+            
+            # Make sure we can connect to prediction guard.
+            self._connect()
+
+            # Run _check_injection
+            choices = self._check_injection(prompt, detect)
+            return choices
+        
+        @classmethod
+        def _check_injection(self, prompt, detect):
+            """
+            Function to check if prompt is a prompt injection.
+            """
+
+            headers = {"Authorization": "Bearer " + self.token}
+
+            payload = {
+                "prompt": prompt,
+                "detect": detect
             }
 
-        payload = json.dumps(payload_dict)
-        response = requests.request(
-            "POST", url + "/PII", headers=headers, data=payload
-        )
-
-        if response.status_code == 200:
-            ret = response.json()
-            return ret
-        else:
-            # Check if there is a json body in the response. Read that in,
-            # print out the error field in the json body, and raise an exception.
-            err = ""
-            try:
-                err = response.json()["error"]
-            except:
-                pass
-            raise ValueError("Could not check PII. " + err)
-
-
-class Injection():
-    
-    @classmethod
-    def _connect(self) -> None:
-        """
-        Initialize a Prediction Guard client to check access.
-        """
-        client = Client()
-        self.token = client.get_token()
-
-    @classmethod
-    def check(self, prompt: str, detect: bool) -> Dict[str, Any]:
-        """
-        Creates a prompt injection check request in the Prediction Guard /injection API.
-
-        :param prompt: Prompt to test for injection.
-        :param detect: Whether to detect the prompt for injections.
-        """
-        
-        # Make sure we can connect to prediction guard.
-        self._connect()
-
-        # Run _check_injection
-        choices = self._check_injection(prompt, detect)
-        return choices
-    
-    @classmethod
-    def _check_injection(self, prompt, detect):
-        """
-        Function to check if prompt is a prompt injection.
-        """
-
-        headers = {"Authorization": "Bearer " + self.token}
-
-        payload = {
-            "prompt": prompt,
-            "detect": detect
-        }
-
-        payload = json.dumps(payload)
-
-        response = requests.request(
-            "POST", url + "/injection", headers=headers, data=payload
-        )
-
-        if response.status_code == 200:
-            ret = response.json()
-            return ret
-        else:
-            # Check if there is a json body in the response. Read that in,
-            # print out the error field in the json body, and raise an exception.
-            err = ""
-            try:
-                err = response.json()["error"]
-            except:
-                pass
-            raise ValueError("Could not check for injection. " + err)+            payload = json.dumps(payload)
+
+            response = requests.request(
+                "POST", url + "/injection", headers=headers, data=payload
+            )
+
+            if response.status_code == 200:
+                ret = response.json()
+                return ret
+            else:
+                # Check if there is a json body in the response. Read that in,
+                # print out the error field in the json body, and raise an exception.
+                err = ""
+                try:
+                    err = response.json()["error"]
+                except:
+                    pass
+                raise ValueError("Could not check for injection. " + err)