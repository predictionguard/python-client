--- conflicted
+++ resolved
@@ -283,16 +283,12 @@
     def list_models(self) -> List[str]:
         # Commented out parts are there for easier fix when
         # functionality for this call on chat endpoint added
-<<<<<<< HEAD
         model_list = [
             "deepseek-coder-6.7b-instruct", 
             "Neural-Chat-7B", 
             "Nous-Hermes-2-SOLAR_10.7B", 
             "Yi-34B-Chat"
             ]
-=======
-        model_list = ["deepseek-coder-6.7b-instruct", "Neural-Chat-7B", "Nous-Hermes-2-SOLAR-10.7B", "Yi-34B-Chat"]
->>>>>>> 87c8ce5f
 
         # Make sure we can connect to prediction guard.
         # self._connect()
