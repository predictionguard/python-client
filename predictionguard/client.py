import os
import json
import base64
from typing import Any, Dict, List, Optional, Union

import requests


# The main Prediction Guard client class.
class PredictionGuard:
    def __init__(
            self, 
            api_key: str = None,
            url: str = None
            ) -> None:
        """
        Initialize the client.
        Args:
        * api_key (str): The user api_key associated with your Prediction Guard account.
        * url (str): The url for the Prediction Guard API of your choice.
        """

        # Get the access api_key.
        if api_key:
            self.api_key = api_key
 
        # Try and get the api_key from the environment variables
        elif "PREDICTIONGUARD_API_KEY" in os.environ:
            self.api_key = os.environ.get("PREDICTIONGUARD_API_KEY")

        else:
            raise ValueError(
                "No api_key provided or in environment. "
                "Please provide the api_key as "
                "client = PredictionGuard(api_key=<your_api_key>) "
                "or as PREDICTIONGUARD_API_KEY in your environment."
            )

        if url:
            self.url = url

        else:
            if "PREDICTIONGUARD_URL" in os.environ:
                self.url = os.environ["PREDICTIONGUARD_URL"]
        
            else:
                self.url = "https://api.predictionguard.com"

        # Connect to Prediction Guard and set the access api_key.
        self.connect_client()

        # Pass Prediction Guard class variables to inner classes
        self.completions = self.Completions(self.api_key, self.url)
        self.chat = self.Chat(self.api_key, self.url)
        self.translate = self.Translate(self.api_key, self.url)
        self.factuality = self.Factuality(self.api_key, self.url)
        self.toxicity = self.Toxicity(self.api_key, self.url)
        self.pii = self.Pii(self.api_key, self.url)
        self.injection = self.Injection(self.api_key, self.url)


    def connect_client(self) -> None:

        # Prepare the proper headers.
        headers = {
                "Content-Type": "application/json",
                "Authorization": "Bearer " + self.api_key
                }

        # Try listing models to make sure we can connect.
        response = requests.request(
            "GET", self.url + "/completions", headers=headers
        )

        # If the connection was unsuccessful, raise an exception.
        if response.status_code == 200:
            pass
        elif response.status_code == 403:
            raise ValueError(
                "Could not connect to Prediction Guard API with the given api_key. "
                "Please check your access api_key and try again."
            )
        elif response.status_code == 404:
            raise ValueError(
                "Could not connect to Prediction Guard API with given url. "
                "Please check url specified, if no url specified, "
                "Please contact support."
            )
        
        return str(self.api_key), str(self.url)


    class Completions:
        """
        OpenAI-compatible completion API
        """
        def __init__(self, api_key, url):
            self.api_key = api_key
            self.url = url

        def create(self, model: str, prompt: Union[str, List[str]],
                                    input: Optional[Dict[str, Any]] = None,
                                    output: Optional[Dict[str, Any]] = None,
                                    max_tokens: Optional[int] = 100,
                                    temperature: Optional[float] = 0.75,
                                    top_p: Optional[float] = 1.0
                                    ) -> Dict[str, Any]:
            """
            Creates a completion request for the Prediction Guard /completions API.

            :param model: The ID(s) of the model to use.
            :param prompt: The prompt(s) to generate completions for.
            :param input: A dictionary containing the PII and injection arguments.
            :param output: A dictionary containing the consistency, factuality, and toxicity arguments.
            :param max_tokens: The maximum number of tokens to generate in the completion(s).
            :param temperature: The sampling temperature to use.
            :param top_p: The nucleus sampling probability to use.
            :return: A dictionary containing the completion response.
            """

            # Create a list of tuples, each containing all the parameters for 
            # a call to _generate_completion
            args = (model, prompt, input, output, max_tokens, temperature, top_p)

            # Run _generate_completion
            choices = self._generate_completion(*args)
            return choices
        
<<<<<<< HEAD
        def _generate_completion(self, model, prompt, input, output, max_tokens, temperature, top_p):
            """
            Function to generate a single completion. 
            """

            # Make a prediction using the proxy.
            headers = {
                "Authorization": "Bearer " + self.api_key
                }
            if isinstance(model, list):
                model_join = ",".join(model)
            else:
                model_join = model
            if "openai" in model_join.lower():
                if os.environ.get("OPENAI_API_KEY") != "":
                    headers["OpenAI-ApiKey"] = os.environ.get("OPENAI_API_KEY")
                else:
                    raise ValueError("OpenAI API key not set. Please set the environment variable OPENAI_API_KEY.")
            payload_dict = {
                "model": model,
                "prompt": prompt,
                "max_tokens": max_tokens,
                "temperature": temperature,
                "top_p": top_p
            }
            if input:
                payload_dict["input"] = input
            if output:
                payload_dict["output"] = output
            payload = json.dumps(payload_dict)
            response = requests.request(
                "POST", self.url + "/completions", headers=headers, data=payload
            )

            # If the request was successful, print the proxies.
            if response.status_code == 200:
                ret = response.json()
                return ret
            else:
                # Check if there is a json body in the response. Read that in,
                # print out the error field in the json body, and raise an exception.
                err = ""
                try:
                    err = response.json()["error"]
                except:
                    pass
                raise ValueError("Could not make prediction. " + err)

        def list_models(self) -> List[str]:
            # Get the list of current models.
            headers = {"Authorization": "Bearer " + self.api_key}
=======
        payload = json.dumps(payload_dict)
        response = requests.request(
            "POST", url + "/chat/completions", headers=headers, data=payload
        )

        # If the request was successful, print the proxies.
        if response.status_code == 200:
            ret = response.json()
            return ret
        else:
            # Check if there is a json body in the response. Read that in,
            # print out the error field in the json body, and raise an exception.
            err = ""
            try:
                err = response.json()["error"]
            except:
                pass
            raise ValueError("Could not make prediction. " + err)
    
    @classmethod
    def list_models(self) -> List[str]:
        # Commented out parts are there for easier fix when
        # functionality for this call on chat endpoint added
        model_list = [
            "deepseek-coder-6.7b-instruct", 
            "Hermes-2-Pro-Mistral-7B", 
            "Meta-Llama-3-8B-Instruct", 
            "Neural-Chat-7B", 
            "Yi-34B-Chat"
            ]

        # Make sure we can connect to prediction guard.
        # self._connect()

        # Get the list of current models.
        # headers = {
        #         "x-api-key": self.token
        #         }
 
        # response = requests.request("GET", url + "/chat", headers=headers)

        # return list(response.json())
        return model_list 


class Translate():
    
    @classmethod
    def _connect(self) -> None:
        """
        Initialize a Prediction Guard client to check access.
        """
        client = Client()
        self.token = client.get_token()

    @classmethod
    def create(
        self,
        text: str,
        source_lang: str,
        target_lang: str
        ) -> Dict[str, Any]:

        """
        Creates a translate request to the Prediction Guard /translate API.

        :param text: The text to be translated.
        :param source_lang: The language the text is currently in.
        :param target_lang: The language the text will be translated to.
        :result: A dictionary containing the translate response.
        """

        # Make sure we can connect to prediction guard.
        self._connect()

        # Create a list of tuples, each containing all the parameters for 
        # a call to _generate_translation
        args = (text, source_lang, target_lang)

        # Run _generate_translation
        choices = self._generate_translation(*args)
        return choices

    @classmethod
    def _generate_translation(self, text, source_lang, target_lang):
        """
        Function to generate a translation response.
        """

        headers = {"x-api-key": self.token}

        payload_dict = {
            "text": text,
            "source_lang": source_lang,
            "target_lang": target_lang
        }
        payload = json.dumps(payload_dict)
        response = requests.request(
            "POST", url + "/translate", headers=headers, data=payload
        )

        # If the request was successful, print the proxies.
        if response.status_code == 200:
            ret = response.json()
            return ret
        else:
            # Check if there is a json body in the response. Read that in,
            # print out the error field in the json body, and raise an exception.
            err = ""
            try:
                err = response.json()["error"]
            except:
                pass
            raise ValueError("Could not make translation. " + err)


class Factuality():

    @classmethod
    def _connect(self) -> None:
        """
        Initialize a Prediction Guard client to check access.
        """
        client = Client()
        self.token = client.get_token()

    @classmethod
    def check(self, reference: str,
                    text: str) -> Dict[str, Any]:
        """
        Creates a factuality checking request for the Prediction Guard /factuality API.

        :param reference: The reference text used to check for factual consistency.
        :param text: The text to check for factual consistency.
        """

        # Make sure we can connect to prediction guard.
        self._connect()

        # Run _generate_score
        choices = self._generate_score(reference, text)
        return choices
>>>>>>> be647870
    
            response = requests.request("GET", self.url + "/completions", headers=headers)

            return list(response.json())
        
    
    class Chat:
        def __init__(self, api_key, url):
            self.api_key = api_key
            self.url = url

            self.completions = self.Completions(self.api_key, self.url)

        class Completions:
            """
            Chat API
            """
            def __init__(self, api_key, url):
                self.api_key = api_key
                self.url = url

            def create(
                self, 
                model: str,
                messages: List[Dict[str, str]],
                input: Optional[Dict[str, Any]] = None,
                output: Optional[Dict[str, Any]] = None,
                max_tokens: Optional[int] = 100,
                temperature: Optional[float] = 0.75,
                top_p: Optional[float] = 1.0
                ) -> Dict[str, Any]:
                """
                Creates a chat request for the Prediction Guard /chat API.

                :param model: The ID(s) of the model to use.
                :param messages: The content of the call, an array of dictionaries containing a role and content.
                :param input: A dictionary containing the PII and injection arguments.
                :param output: A dictionary containing the consistency, factuality, and toxicity arguments.
                :param max_tokens: The maximum amount of tokens the model should return.
                :param temperature: The consistency of the model responses to the same prompt. The higher the more consistent.
                :param top_p: The sampling for the model to use.
                :return: A dictionary containing the chat response.
                """

                # Create a list of tuples, each containing all the parameters for 
                # a call to _generate_chat
                args = (model, messages, input, output, max_tokens, temperature, top_p)

                # Run _generate_chat
                choices = self._generate_chat(*args)
                return choices

            def _generate_chat(self, model, messages, input, output, max_tokens, temperature, top_p):
                """
                Function to generate a single chat response.
                """
                
                headers = {
                    "Authorization": "Bearer " + self.api_key
                    }

                payload_dict = {
                    "model": model,
                    "messages": messages,
                    "max_tokens": max_tokens,
                    "temperature": temperature,
                    "top_p": top_p
                }
                
                if input:
                    payload_dict["input"] = input
                if output:
                    payload_dict["output"] = output

                payload = json.dumps(payload_dict)
                response = requests.request(
                    "POST", self.url + "/chat/completions", headers=headers, data=payload
                )

                # If the request was successful, print the proxies.
                if response.status_code == 200:
                    ret = response.json()
                    return ret
                else:
                    # Check if there is a json body in the response. Read that in,
                    # print out the error field in the json body, and raise an exception.
                    err = ""
                    try:
                        err = response.json()["error"]
                    except:
                        pass
                    raise ValueError("Could not make prediction. " + err)
                            
            def list_models(self) -> List[str]:
                # Commented out parts are there for easier fix when
                # functionality for this call on chat endpoint added
                model_list = [
                    "deepseek-coder-6.7b-instruct", 
                    "Neural-Chat-7B", 
                    "Nous-Hermes-2-SOLAR_10.7B", 
                    "Yi-34B-Chat"
                    ]

                # Get the list of current models.
                # headers = {
                #         "x-api-key": self.api_key
                #         }
        
                # response = requests.request("GET", self.url + "/chat", headers=headers)

                # return list(response.json())
                return model_list
        

    class Translate:
        def __init__(self, api_key, url):
            self.api_key = api_key
            self.url = url

        def create(
            self,
            text: str,
            source_lang: str,
            target_lang: str
            ) -> Dict[str, Any]:

            """
            Creates a translate request to the Prediction Guard /translate API.

            :param text: The text to be translated.
            :param source_lang: The language the text is currently in.
            :param target_lang: The language the text will be translated to.
            :result: A dictionary containing the translate response.
            """

            # Create a list of tuples, each containing all the parameters for 
            # a call to _generate_translation
            args = (text, source_lang, target_lang)

            # Run _generate_translation
            choices = self._generate_translation(*args)
            return choices

        def _generate_translation(self, text, source_lang, target_lang):
            """
            Function to generate a translation response.
            """

            headers = {"Authorization": "Bearer " + self.api_key}

            payload_dict = {
                "text": text,
                "source_lang": source_lang,
                "target_lang": target_lang
            }
            payload = json.dumps(payload_dict)
            response = requests.request(
                "POST", self.url + "/translate", headers=headers, data=payload
            )

            # If the request was successful, print the proxies.
            if response.status_code == 200:
                ret = response.json()
                return ret
            else:
                # Check if there is a json body in the response. Read that in,
                # print out the error field in the json body, and raise an exception.
                err = ""
                try:
                    err = response.json()["error"]
                except:
                    pass
                raise ValueError("Could not make translation. " + err)
            

    class Factuality:
        def __init__(self, api_key, url):
            self.api_key = api_key
            self.url = url

        def check(self, reference: str,
                        text: str) -> Dict[str, Any]:
            """
            Creates a factuality checking request for the Prediction Guard /factuality API.

            :param reference: The reference text used to check for factual consistency.
            :param text: The text to check for factual consistency.
            """

            # Run _generate_score
            choices = self._generate_score(reference, text)
            return choices
        
        def _generate_score(self, reference, text):
            """
            Function to generate a single factuality score. 
            """

            # Make a prediction using the proxy.
            headers = {"Authorization": "Bearer " + self.api_key}

            payload_dict = {
                "reference": reference,
                "text": text
            }
            payload = json.dumps(payload_dict)
            response = requests.request(
                "POST", self.url + "/factuality", headers=headers, data=payload
            )

            # If the request was successful, print the proxies.
            if response.status_code == 200:
                ret = response.json()
                return ret
            else:
                # Check if there is a json body in the response. Read that in,
                # print out the error field in the json body, and raise an exception.
                err = ""
                try:
                    err = response.json()["error"]
                except:
                    pass
                raise ValueError("Could not check factuality. " + err)
            

    class Toxicity:
        def __init__(self, api_key, url):
            self.api_key = api_key
            self.url = url

        def check(self, text: str) -> Dict[str, Any]:
            """
            Creates a toxicity checking request for the Prediction Guard /toxicity API.

            :param text: The text to check for toxicity.
            """

            # Run _generate_score
            choices = self._generate_score(text)
            return choices
        
        def _generate_score(self, text):
            """
            Function to generate a single toxicity score. 
            """

            # Make a prediction using the proxy.
            headers = {"Authorization": "Bearer " + self.api_key}

            payload_dict = {"text": text}
            payload = json.dumps(payload_dict)
            response = requests.request(
                "POST", self.url + "/toxicity", headers=headers, data=payload
            )

            # If the request was successful, print the proxies.
            if response.status_code == 200:
                ret = response.json()
                return ret
            else:
                # Check if there is a json body in the response. Read that in,
                # print out the error field in the json body, and raise an exception.
                err = ""
                try:
                    err = response.json()["error"]
                except:
                    pass
                raise ValueError("Could not check toxicity. " + err)
                

    class Pii:
        def __init__(self, api_key, url):
            self.api_key = api_key
            self.url = url

        def check(self, prompt: str, replace: bool, replace_method: Optional[str] = "random") -> Dict[str, Any]:
            """
            Creates a PII checking request for the Prediction Guard /PII API.

            :param text: The text to check for PII.
            :param replace: Whether to replace PII if it is present.
            :param replace_method: Method to replace PII if it is present.
            """

            # Run _check_pii
            choices = self._check_pii(prompt, replace, replace_method)
            return choices

        def _check_pii(self, prompt, replace, replace_method):
            """
            Function to check for PII.
            """

            headers = {"Authorization": "Bearer " + self.api_key}

            payload_dict = {
                "prompt": prompt,
                "replace": replace,
                "replace_method": replace_method
                }

            payload = json.dumps(payload_dict)
            response = requests.request(
                "POST", self.url + "/PII", headers=headers, data=payload
            )

            if response.status_code == 200:
                ret = response.json()
                return ret
            else:
                # Check if there is a json body in the response. Read that in,
                # print out the error field in the json body, and raise an exception.
                err = ""
                try:
                    err = response.json()["error"]
                except:
                    pass
                raise ValueError("Could not check PII. " + err)
            

    class Injection:
        def __init__(self, api_key, url):
            self.api_key = api_key
            self.url = url

        def check(self, prompt: str, detect: bool) -> Dict[str, Any]:
            """
            Creates a prompt injection check request in the Prediction Guard /injection API.

            :param prompt: Prompt to test for injection.
            :param detect: Whether to detect the prompt for injections.
            """

            # Run _check_injection
            choices = self._check_injection(prompt, detect)
            return choices
        
        def _check_injection(self, prompt, detect):
            """
            Function to check if prompt is a prompt injection.
            """

            headers = {"Authorization": "Bearer " + self.api_key}

            payload = {
                "prompt": prompt,
                "detect": detect
            }

            payload = json.dumps(payload)

            response = requests.request(
                "POST", self.url + "/injection", headers=headers, data=payload
            )

            if response.status_code == 200:
                ret = response.json()
                return ret
            else:
                # Check if there is a json body in the response. Read that in,
                # print out the error field in the json body, and raise an exception.
                err = ""
                try:
                    err = response.json()["error"]
                except:
                    pass
                raise ValueError("Could not check for injection. " + err)<|MERGE_RESOLUTION|>--- conflicted
+++ resolved
@@ -126,7 +126,6 @@
             choices = self._generate_completion(*args)
             return choices
         
-<<<<<<< HEAD
         def _generate_completion(self, model, prompt, input, output, max_tokens, temperature, top_p):
             """
             Function to generate a single completion. 
@@ -178,150 +177,6 @@
         def list_models(self) -> List[str]:
             # Get the list of current models.
             headers = {"Authorization": "Bearer " + self.api_key}
-=======
-        payload = json.dumps(payload_dict)
-        response = requests.request(
-            "POST", url + "/chat/completions", headers=headers, data=payload
-        )
-
-        # If the request was successful, print the proxies.
-        if response.status_code == 200:
-            ret = response.json()
-            return ret
-        else:
-            # Check if there is a json body in the response. Read that in,
-            # print out the error field in the json body, and raise an exception.
-            err = ""
-            try:
-                err = response.json()["error"]
-            except:
-                pass
-            raise ValueError("Could not make prediction. " + err)
-    
-    @classmethod
-    def list_models(self) -> List[str]:
-        # Commented out parts are there for easier fix when
-        # functionality for this call on chat endpoint added
-        model_list = [
-            "deepseek-coder-6.7b-instruct", 
-            "Hermes-2-Pro-Mistral-7B", 
-            "Meta-Llama-3-8B-Instruct", 
-            "Neural-Chat-7B", 
-            "Yi-34B-Chat"
-            ]
-
-        # Make sure we can connect to prediction guard.
-        # self._connect()
-
-        # Get the list of current models.
-        # headers = {
-        #         "x-api-key": self.token
-        #         }
- 
-        # response = requests.request("GET", url + "/chat", headers=headers)
-
-        # return list(response.json())
-        return model_list 
-
-
-class Translate():
-    
-    @classmethod
-    def _connect(self) -> None:
-        """
-        Initialize a Prediction Guard client to check access.
-        """
-        client = Client()
-        self.token = client.get_token()
-
-    @classmethod
-    def create(
-        self,
-        text: str,
-        source_lang: str,
-        target_lang: str
-        ) -> Dict[str, Any]:
-
-        """
-        Creates a translate request to the Prediction Guard /translate API.
-
-        :param text: The text to be translated.
-        :param source_lang: The language the text is currently in.
-        :param target_lang: The language the text will be translated to.
-        :result: A dictionary containing the translate response.
-        """
-
-        # Make sure we can connect to prediction guard.
-        self._connect()
-
-        # Create a list of tuples, each containing all the parameters for 
-        # a call to _generate_translation
-        args = (text, source_lang, target_lang)
-
-        # Run _generate_translation
-        choices = self._generate_translation(*args)
-        return choices
-
-    @classmethod
-    def _generate_translation(self, text, source_lang, target_lang):
-        """
-        Function to generate a translation response.
-        """
-
-        headers = {"x-api-key": self.token}
-
-        payload_dict = {
-            "text": text,
-            "source_lang": source_lang,
-            "target_lang": target_lang
-        }
-        payload = json.dumps(payload_dict)
-        response = requests.request(
-            "POST", url + "/translate", headers=headers, data=payload
-        )
-
-        # If the request was successful, print the proxies.
-        if response.status_code == 200:
-            ret = response.json()
-            return ret
-        else:
-            # Check if there is a json body in the response. Read that in,
-            # print out the error field in the json body, and raise an exception.
-            err = ""
-            try:
-                err = response.json()["error"]
-            except:
-                pass
-            raise ValueError("Could not make translation. " + err)
-
-
-class Factuality():
-
-    @classmethod
-    def _connect(self) -> None:
-        """
-        Initialize a Prediction Guard client to check access.
-        """
-        client = Client()
-        self.token = client.get_token()
-
-    @classmethod
-    def check(self, reference: str,
-                    text: str) -> Dict[str, Any]:
-        """
-        Creates a factuality checking request for the Prediction Guard /factuality API.
-
-        :param reference: The reference text used to check for factual consistency.
-        :param text: The text to check for factual consistency.
-        """
-
-        # Make sure we can connect to prediction guard.
-        self._connect()
-
-        # Run _generate_score
-        choices = self._generate_score(reference, text)
-        return choices
->>>>>>> be647870
     
             response = requests.request("GET", self.url + "/completions", headers=headers)
 
@@ -420,8 +275,9 @@
                 # functionality for this call on chat endpoint added
                 model_list = [
                     "deepseek-coder-6.7b-instruct", 
+                    "Hermes-2-Pro-Mistral-7B",
+                    "Meta-Llama-3-8B-Instruct",
                     "Neural-Chat-7B", 
-                    "Nous-Hermes-2-SOLAR_10.7B", 
                     "Yi-34B-Chat"
                     ]
 
